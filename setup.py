--- conflicted
+++ resolved
@@ -56,31 +56,6 @@
     license="LGPL",
     platforms="Posix; MacOS X; Windows",
     classifiers=[
-<<<<<<< HEAD
-        'Development Status :: 5 - Production/Stable',
-        'Intended Audience :: Developers',
-        'License :: OSI Approved :: '
-        'GNU Library or Lesser General Public License (LGPL)',
-        'Operating System :: OS Independent',
-        'Topic :: Internet',
-        'Topic :: Security :: Cryptography',
-        'Programming Language :: Python',
-        'Programming Language :: Python :: 2',
-        'Programming Language :: Python :: 2.6',
-        'Programming Language :: Python :: 2.7',
-        'Programming Language :: Python :: 3',
-        'Programming Language :: Python :: 3.2',
-        'Programming Language :: Python :: 3.3',
-        'Programming Language :: Python :: 3.4',
-        'Programming Language :: Python :: 3.5',
-        'Programming Language :: Python :: 3.6',
-    ],
-    install_requires=[
-        'bcrypt>=3.1.3',
-        'cryptography>=1.1',
-        'pynacl>=1.0.1',
-        'pyasn1>=0.1.7',
-=======
         "Development Status :: 5 - Production/Stable",
         "Intended Audience :: Developers",
         "License :: OSI Approved :: "
@@ -98,7 +73,11 @@
         "Programming Language :: Python :: 3.4",
         "Programming Language :: Python :: 3.5",
         "Programming Language :: Python :: 3.6",
->>>>>>> 068b0914
     ],
-    install_requires=["cryptography>=1.1", "pyasn1>=0.1.7"],
+    install_requires=[
+        'bcrypt>=3.1.3',
+        'cryptography>=1.1',
+        'pynacl>=1.0.1',
+        'pyasn1>=0.1.7',
+    ],
 )