--- conflicted
+++ resolved
@@ -52,13 +52,9 @@
 class NullServer(paramiko.ServerInterface):
     def __init__(self, *args, **kwargs):
         # Allow tests to enable/disable specific key types
-<<<<<<< HEAD
         self.__allowed_keys = kwargs.pop('allowed_keys', [])
         # And allow them to set a (single...meh) expected public blob (cert)
         self.__expected_public_blob = kwargs.pop('public_blob', None)
-=======
-        self.__allowed_keys = kwargs.pop("allowed_keys", [])
->>>>>>> dc82971c
         super(NullServer, self).__init__(*args, **kwargs)
 
     def get_allowed_auths(self, username):
@@ -79,7 +75,6 @@
             expected = FINGERPRINTS[key.get_name()]
         except KeyError:
             return paramiko.AUTH_FAILED
-<<<<<<< HEAD
         # Base check: allowed auth type & fingerprint matches
         happy = (
             key.get_name() in self.__allowed_keys and
@@ -89,11 +84,6 @@
         if (
             self.__expected_public_blob is not None and
             key.public_blob != self.__expected_public_blob
-=======
-        if (
-            key.get_name() in self.__allowed_keys
-            and key.get_fingerprint() == expected
->>>>>>> dc82971c
         ):
             happy = False
         return paramiko.AUTH_SUCCESSFUL if happy else paramiko.AUTH_FAILED
@@ -159,13 +149,9 @@
         The exception is ``allowed_keys`` which is stripped and handed to the
         ``NullServer`` used for testing.
         """
-<<<<<<< HEAD
         run_kwargs = {}
         for key in ('allowed_keys', 'public_blob'):
             run_kwargs[key] = kwargs.pop(key, None)
-=======
-        run_kwargs = {"allowed_keys": kwargs.pop("allowed_keys", None)}
->>>>>>> dc82971c
         # Server setup
         threading.Thread(target=self._run, kwargs=run_kwargs).start()
         host_key = paramiko.RSAKey.from_private_key_file(
