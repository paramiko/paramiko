--- conflicted
+++ resolved
@@ -389,11 +389,7 @@
         """
         self.pipelined = pipelined
 
-<<<<<<< HEAD
-    def prefetch(self, file_size):
-=======
     def prefetch(self, file_size=None):
->>>>>>> 3b8ebc92
         """
         Pre-fetch the remaining contents of this file in anticipation of future
         `.read` calls.  If reading the entire file, pre-fetching can
