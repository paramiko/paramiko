--- conflicted
+++ resolved
@@ -366,15 +366,11 @@
 
         :param str filename: name of the file to open
         :param str mode: mode (Python-style) to open in
-<<<<<<< HEAD
-        :param int bufsize: desired buffering (-1 = default buffer size)
+        :param int bufsize: desired buffering (default: ``-1``)
         :param str encoding:
             encoding for file paths/names and content (default: utf8)
         :param str errors:
             python's default encoding error handling mode (default: strict)
-=======
-        :param int bufsize: desired buffering (default: ``-1``)
->>>>>>> abbf52a8
         :return: an `.SFTPFile` object representing the open file
 
         :raises: ``IOError`` -- if the file could not be opened.
