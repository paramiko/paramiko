--- conflicted
+++ resolved
@@ -797,12 +797,8 @@
                               file_size, callback, confirm,
                               encoding=encoding, errors=errors)
 
-<<<<<<< HEAD
-    def getfo(self, remotepath, fl, callback=None,
+    def getfo(self, remotepath, fl, callback=None, prefetch=True,
               encoding="utf8", errors="strict"):
-=======
-    def getfo(self, remotepath, fl, callback=None, prefetch=True):
->>>>>>> 60b4d1e0
         """
         Copy a remote file (``remotepath``) from the SFTP server and write to
         an open file or file-like object, ``fl``.  Any exception raised by
@@ -823,27 +819,17 @@
         .. versionchanged:: 2.8
             Added the ``prefetch`` keyword argument.
         """
-<<<<<<< HEAD
         file_size = self.stat(remotepath, encoding, errors).st_size
         with self.open(remotepath,
                        "rb", encoding=encoding, errors=errors) as fr:
-            fr.prefetch(file_size)
-=======
-        file_size = self.stat(remotepath).st_size
-        with self.open(remotepath, "rb") as fr:
             if prefetch:
                 fr.prefetch(file_size)
->>>>>>> 60b4d1e0
             return self._transfer_with_callback(
                 reader=fr, writer=fl, file_size=file_size, callback=callback
             )
 
-<<<<<<< HEAD
-    def get(self, remotepath, localpath, callback=None,
+    def get(self, remotepath, localpath, callback=None, prefetch=True,
             encoding="utf8", errors="strict"):
-=======
-    def get(self, remotepath, localpath, callback=None, prefetch=True):
->>>>>>> 60b4d1e0
         """
         Copy a remote file (``remotepath``) from the SFTP server to the local
         host as ``localpath``.  Any exception raised by operations will be
@@ -864,11 +850,7 @@
             Added the ``prefetch`` keyword argument.
         """
         with open(localpath, "wb") as fl:
-<<<<<<< HEAD
-            size = self.getfo(remotepath, fl, callback, encoding, errors)
-=======
-            size = self.getfo(remotepath, fl, callback, prefetch)
->>>>>>> 60b4d1e0
+            size = self.getfo(remotepath, fl, callback, prefetch, encoding, errors)
         s = os.stat(localpath)
         if s.st_size != size:
             raise IOError(
