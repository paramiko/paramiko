--- conflicted
+++ resolved
@@ -341,15 +341,8 @@
             t.set_log_channel(self._log_channel)
         if banner_timeout is not None:
             t.banner_timeout = banner_timeout
-<<<<<<< HEAD
         if auth_timeout is not None:
             t.auth_timeout = auth_timeout
-        t.start_client(timeout=timeout)
-
-        server_key = t.get_remote_server_key()
-        keytype = server_key.get_name()
-=======
->>>>>>> 40b7a2c4
 
         if port == SSH_PORT:
             server_hostkey_name = hostname
