# Copyright (C) 2006-2007  Robey Pointer <robeypointer@gmail.com>
#
# This file is part of paramiko.
#
# Paramiko is free software; you can redistribute it and/or modify it under the
# terms of the GNU Lesser General Public License as published by the Free
# Software Foundation; either version 2.1 of the License, or (at your option)
# any later version.
#
# Paramiko is distributed in the hope that it will be useful, but WITHOUT ANY
# WARRANTY; without even the implied warranty of MERCHANTABILITY or FITNESS FOR
# A PARTICULAR PURPOSE.  See the GNU Lesser General Public License for more
# details.
#
# You should have received a copy of the GNU Lesser General Public License
# along with Paramiko; if not, write to the Free Software Foundation, Inc.,
# 51 Franklin Street, Fifth Floor, Boston, MA  02110-1301 USA.

"""
SSH client & key policies
"""

from binascii import hexlify
import getpass
import inspect
import os
import socket
import warnings
from errno import ECONNREFUSED, EHOSTUNREACH

from paramiko.agent import Agent
from paramiko.common import DEBUG
from paramiko.config import SSH_PORT
from paramiko.ecdsakey import ECDSAKey
from paramiko.ed25519key import Ed25519Key
from paramiko.hostkeys import HostKeys
from paramiko.rsakey import RSAKey
from paramiko.ssh_exception import (
    SSHException,
    BadHostKeyException,
    NoValidConnectionsError,
)
from paramiko.transport import Transport
from paramiko.util import ClosingContextManager


class SSHClient(ClosingContextManager):
    """
    A high-level representation of a session with an SSH server.  This class
    wraps `.Transport`, `.Channel`, and `.SFTPClient` to take care of most
    aspects of authenticating and opening channels.  A typical use case is::

        client = SSHClient()
        client.load_system_host_keys()
        client.connect('ssh.example.com')
        stdin, stdout, stderr = client.exec_command('ls -l')

    You may pass in explicit overrides for authentication and server host key
    checking.  The default mechanism is to try to use local key files or an
    SSH agent (if one is running).

    Instances of this class may be used as context managers.

    .. versionadded:: 1.6
    """

    def __init__(self):
        """
        Create a new SSHClient.
        """
        self._system_host_keys = HostKeys()
        self._host_keys = HostKeys()
        self._host_keys_filename = None
        self._log_channel = None
        self._policy = RejectPolicy()
        self._transport = None
        self._agent = None

    def load_system_host_keys(self, filename=None):
        """
        Load host keys from a system (read-only) file.  Host keys read with
        this method will not be saved back by `save_host_keys`.

        This method can be called multiple times.  Each new set of host keys
        will be merged with the existing set (new replacing old if there are
        conflicts).

        If ``filename`` is left as ``None``, an attempt will be made to read
        keys from the user's local "known hosts" file, as used by OpenSSH,
        and no exception will be raised if the file can't be read.  This is
        probably only useful on posix.

        :param str filename: the filename to read, or ``None``

        :raises: ``IOError`` --
            if a filename was provided and the file could not be read
        """
        if filename is None:
            # try the user's .ssh key file, and mask exceptions
            filename = os.path.expanduser("~/.ssh/known_hosts")
            try:
                self._system_host_keys.load(filename)
            except IOError:
                pass
            return
        self._system_host_keys.load(filename)

    def load_host_keys(self, filename):
        """
        Load host keys from a local host-key file.  Host keys read with this
        method will be checked after keys loaded via `load_system_host_keys`,
        but will be saved back by `save_host_keys` (so they can be modified).
        The missing host key policy `.AutoAddPolicy` adds keys to this set and
        saves them, when connecting to a previously-unknown server.

        This method can be called multiple times.  Each new set of host keys
        will be merged with the existing set (new replacing old if there are
        conflicts).  When automatically saving, the last hostname is used.

        :param str filename: the filename to read

        :raises: ``IOError`` -- if the filename could not be read
        """
        self._host_keys_filename = filename
        self._host_keys.load(filename)

    def save_host_keys(self, filename):
        """
        Save the host keys back to a file.  Only the host keys loaded with
        `load_host_keys` (plus any added directly) will be saved -- not any
        host keys loaded with `load_system_host_keys`.

        :param str filename: the filename to save to

        :raises: ``IOError`` -- if the file could not be written
        """

        # update local host keys from file (in case other SSH clients
        # have written to the known_hosts file meanwhile.
        if self._host_keys_filename is not None:
            self.load_host_keys(self._host_keys_filename)

        with open(filename, "w") as f:
            for hostname, keys in self._host_keys.items():
                for keytype, key in keys.items():
                    f.write(
                        "{} {} {}\n".format(
                            hostname, keytype, key.get_base64()
                        )
                    )

    def get_host_keys(self):
        """
        Get the local `.HostKeys` object.  This can be used to examine the
        local host keys or change them.

        :return: the local host keys as a `.HostKeys` object.
        """
        return self._host_keys

    def set_log_channel(self, name):
        """
        Set the channel for logging.  The default is ``"paramiko.transport"``
        but it can be set to anything you want.

        :param str name: new channel name for logging
        """
        self._log_channel = name

    def set_missing_host_key_policy(self, policy):
        """
        Set policy to use when connecting to servers without a known host key.

        Specifically:

        * A **policy** is a "policy class" (or instance thereof), namely some
          subclass of `.MissingHostKeyPolicy` such as `.RejectPolicy` (the
          default), `.AutoAddPolicy`, `.WarningPolicy`, or a user-created
          subclass.
        * A host key is **known** when it appears in the client object's cached
          host keys structures (those manipulated by `load_system_host_keys`
          and/or `load_host_keys`).

        :param .MissingHostKeyPolicy policy:
            the policy to use when receiving a host key from a
            previously-unknown server
        """
        if inspect.isclass(policy):
            policy = policy()
        self._policy = policy

    def _families_and_addresses(self, hostname, port):
        """
        Yield pairs of address families and addresses to try for connecting.

        :param str hostname: the server to connect to
        :param int port: the server port to connect to
        :returns: Yields an iterable of ``(family, address)`` tuples
        """
        guess = True
        addrinfos = socket.getaddrinfo(
            hostname, port, socket.AF_UNSPEC, socket.SOCK_STREAM
        )
        for (family, socktype, proto, canonname, sockaddr) in addrinfos:
            if socktype == socket.SOCK_STREAM:
                yield family, sockaddr
                guess = False

        # some OS like AIX don't indicate SOCK_STREAM support, so just
        # guess. :(  We only do this if we did not get a single result marked
        # as socktype == SOCK_STREAM.
        if guess:
            for family, _, _, _, sockaddr in addrinfos:
                yield family, sockaddr

    def connect(
        self,
        hostname,
        port=SSH_PORT,
        username=None,
        password=None,
        pkey=None,
        key_filename=None,
        timeout=None,
        allow_agent=True,
        look_for_keys=True,
        compress=False,
        sock=None,
        gss_auth=False,
        gss_kex=False,
        gss_deleg_creds=True,
        gss_host=None,
        banner_timeout=None,
        auth_timeout=None,
        channel_timeout=None,
        gss_trust_dns=True,
        passphrase=None,
        disabled_algorithms=None,
        transport_factory=None,
<<<<<<< HEAD
        resend_service_requests=True,
        start_with_auth_none=False,
=======
        auth_strategy=None,
>>>>>>> d9ab89a0
    ):
        """
        Connect to an SSH server and authenticate to it.  The server's host key
        is checked against the system host keys (see `load_system_host_keys`)
        and any local host keys (`load_host_keys`).  If the server's hostname
        is not found in either set of host keys, the missing host key policy
        is used (see `set_missing_host_key_policy`).  The default policy is
        to reject the key and raise an `.SSHException`.

        Authentication is attempted in the following order of priority:

            - The ``pkey`` or ``key_filename`` passed in (if any)

              - ``key_filename`` may contain OpenSSH public certificate paths
                as well as regular private-key paths; when files ending in
                ``-cert.pub`` are found, they are assumed to match a private
                key, and both components will be loaded. (The private key
                itself does *not* need to be listed in ``key_filename`` for
                this to occur - *just* the certificate.)

            - Any key we can find through an SSH agent
            - Any ``id_*`` keys discoverable in ``~/.ssh/``

              - When OpenSSH-style public certificates exist that match an
                existing such private key (so e.g. one has ``id_rsa`` and
                ``id_rsa-cert.pub``) the certificate will be loaded alongside
                the private key and used for authentication.

            - Plain username/password auth, if a password was given

        If a private key requires a password to unlock it, and a password is
        passed in, that password will be used to attempt to unlock the key.

        :param str hostname: the server to connect to
        :param int port: the server port to connect to
        :param str username:
            the username to authenticate as (defaults to the current local
            username)
        :param str password:
            Used for password authentication; is also used for private key
            decryption if ``passphrase`` is not given.
        :param str passphrase:
            Used for decrypting private keys.
        :param .PKey pkey: an optional private key to use for authentication
        :param str key_filename:
            the filename, or list of filenames, of optional private key(s)
            and/or certs to try for authentication
        :param float timeout:
            an optional timeout (in seconds) for the TCP connect
        :param bool allow_agent:
            set to False to disable connecting to the SSH agent
        :param bool look_for_keys:
            set to False to disable searching for discoverable private key
            files in ``~/.ssh/``
        :param bool compress: set to True to turn on compression
        :param socket sock:
            an open socket or socket-like object (such as a `.Channel`) to use
            for communication to the target host
        :param bool gss_auth:
            ``True`` if you want to use GSS-API authentication
        :param bool gss_kex:
            Perform GSS-API Key Exchange and user authentication
        :param bool gss_deleg_creds: Delegate GSS-API client credentials or not
        :param str gss_host:
            The targets name in the kerberos database. default: hostname
        :param bool gss_trust_dns:
            Indicates whether or not the DNS is trusted to securely
            canonicalize the name of the host being connected to (default
            ``True``).
        :param float banner_timeout: an optional timeout (in seconds) to wait
            for the SSH banner to be presented.
        :param float auth_timeout: an optional timeout (in seconds) to wait for
            an authentication response.
        :param float channel_timeout: an optional timeout (in seconds) to wait
             for a channel open response.
        :param dict disabled_algorithms:
            an optional dict passed directly to `.Transport` and its keyword
            argument of the same name.
        :param transport_factory:
            an optional callable which is handed a subset of the constructor
            arguments (primarily those related to the socket, GSS
            functionality, and algorithm selection) and generates a
            `.Transport` instance to be used by this client. Defaults to
            `.Transport.__init__`.
<<<<<<< HEAD
        :param bool resend_service_requests:
            ``False`` if you want to prevent Paramiko from sending other
            service requests after the server has already accepted one
            for this service.
        :param bool start_with_auth_none:
            ```True`` if you want to send an authentication request with
            the 'none' method before trying other authentication methods.
=======
        :param auth_strategy:
            an optional instance of `.AuthStrategy`, triggering use of this
            newer authentication mechanism instead of SSHClient's legacy auth
            method.

            .. warning::
                This parameter is **incompatible** with all other
                authentication-related parameters (such as, but not limited to,
                ``password``, ``key_filename`` and ``allow_agent``) and will
                trigger an exception if given alongside them.

        :returns:
            `.AuthResult` if ``auth_strategy`` is non-``None``; otherwise,
            returns ``None``.
>>>>>>> d9ab89a0

        :raises BadHostKeyException:
            if the server's host key could not be verified.
        :raises AuthenticationException:
            if authentication failed.
        :raises UnableToAuthenticate:
            if authentication failed (when ``auth_strategy`` is non-``None``;
            and note that this is a subclass of ``AuthenticationException``).
        :raises socket.error:
            if a socket error (other than connection-refused or
            host-unreachable) occurred while connecting.
        :raises NoValidConnectionsError:
            if all valid connection targets for the requested hostname (eg IPv4
            and IPv6) yielded connection-refused or host-unreachable socket
            errors.
        :raises SSHException:
            if there was any other error connecting or establishing an SSH
            session.

        .. versionchanged:: 1.15
            Added the ``banner_timeout``, ``gss_auth``, ``gss_kex``,
            ``gss_deleg_creds`` and ``gss_host`` arguments.
        .. versionchanged:: 2.3
            Added the ``gss_trust_dns`` argument.
        .. versionchanged:: 2.4
            Added the ``passphrase`` argument.
        .. versionchanged:: 2.6
            Added the ``disabled_algorithms`` argument.
        .. versionchanged:: 2.12
            Added the ``transport_factory`` argument.
        .. versionchanged:: 3.2
            Added the ``auth_strategy`` argument.
        """
        if not sock:
            errors = {}
            # Try multiple possible address families (e.g. IPv4 vs IPv6)
            to_try = list(self._families_and_addresses(hostname, port))
            for af, addr in to_try:
                try:
                    sock = socket.socket(af, socket.SOCK_STREAM)
                    if timeout is not None:
                        try:
                            sock.settimeout(timeout)
                        except:
                            pass
                    sock.connect(addr)
                    # Break out of the loop on success
                    break
                except socket.error as e:
                    # As mentioned in socket docs it is better
                    # to close sockets explicitly
                    if sock:
                        sock.close()
                    # Raise anything that isn't a straight up connection error
                    # (such as a resolution error)
                    if e.errno not in (ECONNREFUSED, EHOSTUNREACH):
                        raise
                    # Capture anything else so we know how the run looks once
                    # iteration is complete. Retain info about which attempt
                    # this was.
                    errors[addr] = e

            # Make sure we explode usefully if no address family attempts
            # succeeded. We've no way of knowing which error is the "right"
            # one, so we construct a hybrid exception containing all the real
            # ones, of a subclass that client code should still be watching for
            # (socket.error)
            if len(errors) == len(to_try):
                raise NoValidConnectionsError(errors)

        if transport_factory is None:
            transport_factory = Transport
        t = self._transport = transport_factory(
            sock,
            gss_kex=gss_kex,
            gss_deleg_creds=gss_deleg_creds,
            disabled_algorithms=disabled_algorithms,
            resend_service_requests=resend_service_requests,
        )
        t.use_compression(compress=compress)
        t.set_gss_host(
            # t.hostname may be None, but GSS-API requires a target name.
            # Therefore use hostname as fallback.
            gss_host=gss_host or hostname,
            trust_dns=gss_trust_dns,
            gssapi_requested=gss_auth or gss_kex,
        )
        if self._log_channel is not None:
            t.set_log_channel(self._log_channel)
        if banner_timeout is not None:
            t.banner_timeout = banner_timeout
        if auth_timeout is not None:
            t.auth_timeout = auth_timeout
        if channel_timeout is not None:
            t.channel_timeout = channel_timeout

        if port == SSH_PORT:
            server_hostkey_name = hostname
        else:
            server_hostkey_name = "[{}]:{}".format(hostname, port)
        our_server_keys = None

        our_server_keys = self._system_host_keys.get(server_hostkey_name)
        if our_server_keys is None:
            our_server_keys = self._host_keys.get(server_hostkey_name)
        if our_server_keys is not None:
            keytype = our_server_keys.keys()[0]
            sec_opts = t.get_security_options()
            other_types = [x for x in sec_opts.key_types if x != keytype]
            sec_opts.key_types = [keytype] + other_types

        t.start_client(timeout=timeout)

        # If GSS-API Key Exchange is performed we are not required to check the
        # host key, because the host is authenticated via GSS-API / SSPI as
        # well as our client.
        if not self._transport.gss_kex_used:
            server_key = t.get_remote_server_key()
            if our_server_keys is None:
                # will raise exception if the key is rejected
                self._policy.missing_host_key(
                    self, server_hostkey_name, server_key
                )
            else:
                our_key = our_server_keys.get(server_key.get_name())
                if our_key != server_key:
                    if our_key is None:
                        our_key = list(our_server_keys.values())[0]
                    raise BadHostKeyException(hostname, server_key, our_key)

        if username is None:
            username = getpass.getuser()

        # New auth flow!
        if auth_strategy is not None:
            return auth_strategy.authenticate(transport=t)

        # Old auth flow!
        if key_filename is None:
            key_filenames = []
        elif isinstance(key_filename, str):
            key_filenames = [key_filename]
        else:
            key_filenames = key_filename

        self._auth(
            username,
            password,
            pkey,
            key_filenames,
            allow_agent,
            look_for_keys,
            gss_auth,
            gss_kex,
            gss_deleg_creds,
            t.gss_host,
            passphrase,
            start_with_auth_none,
        )

    def close(self):
        """
        Close this SSHClient and its underlying `.Transport`.

        This should be called anytime you are done using the client object.

        .. warning::
            Paramiko registers garbage collection hooks that will try to
            automatically close connections for you, but this is not presently
            reliable. Failure to explicitly close your client after use may
            lead to end-of-process hangs!
        """
        if self._transport is None:
            return
        self._transport.close()
        self._transport = None

        if self._agent is not None:
            self._agent.close()
            self._agent = None

    def exec_command(
        self,
        command,
        bufsize=-1,
        timeout=None,
        get_pty=False,
        environment=None,
    ):
        """
        Execute a command on the SSH server.  A new `.Channel` is opened and
        the requested command is executed.  The command's input and output
        streams are returned as Python ``file``-like objects representing
        stdin, stdout, and stderr.

        :param str command: the command to execute
        :param int bufsize:
            interpreted the same way as by the built-in ``file()`` function in
            Python
        :param int timeout:
            set command's channel timeout. See `.Channel.settimeout`
        :param bool get_pty:
            Request a pseudo-terminal from the server (default ``False``).
            See `.Channel.get_pty`
        :param dict environment:
            a dict of shell environment variables, to be merged into the
            default environment that the remote command executes within.

            .. warning::
                Servers may silently reject some environment variables; see the
                warning in `.Channel.set_environment_variable` for details.

        :return:
            the stdin, stdout, and stderr of the executing command, as a
            3-tuple

        :raises: `.SSHException` -- if the server fails to execute the command

        .. versionchanged:: 1.10
            Added the ``get_pty`` kwarg.
        """
        chan = self._transport.open_session(timeout=timeout)
        if get_pty:
            chan.get_pty()
        chan.settimeout(timeout)
        if environment:
            chan.update_environment(environment)
        chan.exec_command(command)
        stdin = chan.makefile_stdin("wb", bufsize)
        stdout = chan.makefile("r", bufsize)
        stderr = chan.makefile_stderr("r", bufsize)
        return stdin, stdout, stderr

    def invoke_shell(
        self,
        term="vt100",
        width=80,
        height=24,
        width_pixels=0,
        height_pixels=0,
        environment=None,
    ):
        """
        Start an interactive shell session on the SSH server.  A new `.Channel`
        is opened and connected to a pseudo-terminal using the requested
        terminal type and size.

        :param str term:
            the terminal type to emulate (for example, ``"vt100"``)
        :param int width: the width (in characters) of the terminal window
        :param int height: the height (in characters) of the terminal window
        :param int width_pixels: the width (in pixels) of the terminal window
        :param int height_pixels: the height (in pixels) of the terminal window
        :param dict environment: the command's environment
        :return: a new `.Channel` connected to the remote shell

        :raises: `.SSHException` -- if the server fails to invoke a shell
        """
        chan = self._transport.open_session()
        chan.get_pty(term, width, height, width_pixels, height_pixels)
        chan.invoke_shell()
        return chan

    def open_sftp(self):
        """
        Open an SFTP session on the SSH server.

        :return: a new `.SFTPClient` session object
        """
        return self._transport.open_sftp_client()

    def get_transport(self):
        """
        Return the underlying `.Transport` object for this SSH connection.
        This can be used to perform lower-level tasks, like opening specific
        kinds of channels.

        :return: the `.Transport` for this connection
        """
        return self._transport

    def _key_from_filepath(self, filename, klass, password):
        """
        Attempt to derive a `.PKey` from given string path ``filename``:

        - If ``filename`` appears to be a cert, the matching private key is
          loaded.
        - Otherwise, the filename is assumed to be a private key, and the
          matching public cert will be loaded if it exists.
        """
        cert_suffix = "-cert.pub"
        # Assume privkey, not cert, by default
        if filename.endswith(cert_suffix):
            key_path = filename[: -len(cert_suffix)]
            cert_path = filename
        else:
            key_path = filename
            cert_path = filename + cert_suffix
        # Blindly try the key path; if no private key, nothing will work.
        key = klass.from_private_key_file(key_path, password)
        # TODO: change this to 'Loading' instead of 'Trying' sometime; probably
        # when #387 is released, since this is a critical log message users are
        # likely testing/filtering for (bah.)
        msg = "Trying discovered key {} in {}".format(
            hexlify(key.get_fingerprint()), key_path
        )
        self._log(DEBUG, msg)
        # Attempt to load cert if it exists.
        if os.path.isfile(cert_path):
            key.load_certificate(cert_path)
            self._log(DEBUG, "Adding public certificate {}".format(cert_path))
        return key

    def _auth(
        self,
        username,
        password,
        pkey,
        key_filenames,
        allow_agent,
        look_for_keys,
        gss_auth,
        gss_kex,
        gss_deleg_creds,
        gss_host,
        passphrase,
        start_with_auth_none,
    ):
        """
        Try, in order:
            - None method if start_with_auth_none is True
            - The key(s) passed in, if one was passed in.
            - Any key we can find through an SSH agent (if allowed).
            - Any id_* key discoverable in ~/.ssh/ (if allowed).
            - Plain username/password auth, if a password was given.

        (The password might be needed to unlock a private key [if 'passphrase'
        isn't also given], or for two-factor authentication [for which it is
        required].)
        """
        saved_exception = None
        two_factor = False
        allowed_types = set()
        two_factor_types = {"keyboard-interactive", "password"}
        if passphrase is None and password is not None:
            passphrase = password

        if start_with_auth_none:
            try:
                self._transport.auth_none(username)
                return
            except SSHException as e:
                saved_exception = e

        # If GSS-API support and GSS-PI Key Exchange was performed, we attempt
        # authentication with gssapi-keyex.
        if gss_kex and self._transport.gss_kex_used:
            try:
                self._transport.auth_gssapi_keyex(username)
                return
            except Exception as e:
                saved_exception = e

        # Try GSS-API authentication (gssapi-with-mic) only if GSS-API Key
        # Exchange is not performed, because if we use GSS-API for the key
        # exchange, there is already a fully established GSS-API context, so
        # why should we do that again?
        if gss_auth:
            try:
                return self._transport.auth_gssapi_with_mic(
                    username, gss_host, gss_deleg_creds
                )
            except Exception as e:
                saved_exception = e

        if pkey is not None:
            try:
                self._log(
                    DEBUG,
                    "Trying SSH key {}".format(
                        hexlify(pkey.get_fingerprint())
                    ),
                )
                allowed_types = set(
                    self._transport.auth_publickey(username, pkey)
                )
                two_factor = allowed_types & two_factor_types
                if not two_factor:
                    return
            except SSHException as e:
                saved_exception = e

        if not two_factor:
            for key_filename in key_filenames:
                # TODO 4.0: leverage PKey.from_path() if we don't end up just
                # killing SSHClient entirely
                for pkey_class in (RSAKey, ECDSAKey, Ed25519Key):
                    try:
                        key = self._key_from_filepath(
                            key_filename, pkey_class, passphrase
                        )
                        allowed_types = set(
                            self._transport.auth_publickey(username, key)
                        )
                        two_factor = allowed_types & two_factor_types
                        if not two_factor:
                            return
                        break
                    except SSHException as e:
                        saved_exception = e

        if not two_factor and allow_agent:
            if self._agent is None:
                self._agent = Agent()

            for key in self._agent.get_keys():
                try:
                    id_ = hexlify(key.get_fingerprint())
                    self._log(DEBUG, "Trying SSH agent key {}".format(id_))
                    # for 2-factor auth a successfully auth'd key password
                    # will return an allowed 2fac auth method
                    allowed_types = set(
                        self._transport.auth_publickey(username, key)
                    )
                    two_factor = allowed_types & two_factor_types
                    if not two_factor:
                        return
                    break
                except SSHException as e:
                    saved_exception = e

        if not two_factor:
            keyfiles = []

            for keytype, name in [
                (RSAKey, "rsa"),
                (ECDSAKey, "ecdsa"),
                (Ed25519Key, "ed25519"),
            ]:
                # ~/ssh/ is for windows
                for directory in [".ssh", "ssh"]:
                    full_path = os.path.expanduser(
                        "~/{}/id_{}".format(directory, name)
                    )
                    if os.path.isfile(full_path):
                        # TODO: only do this append if below did not run
                        keyfiles.append((keytype, full_path))
                        if os.path.isfile(full_path + "-cert.pub"):
                            keyfiles.append((keytype, full_path + "-cert.pub"))

            if not look_for_keys:
                keyfiles = []

            for pkey_class, filename in keyfiles:
                try:
                    key = self._key_from_filepath(
                        filename, pkey_class, passphrase
                    )
                    # for 2-factor auth a successfully auth'd key will result
                    # in ['password']
                    allowed_types = set(
                        self._transport.auth_publickey(username, key)
                    )
                    two_factor = allowed_types & two_factor_types
                    if not two_factor:
                        return
                    break
                except (SSHException, IOError) as e:
                    saved_exception = e

        if password is not None:
            try:
                self._transport.auth_password(username, password)
                return
            except SSHException as e:
                saved_exception = e
        elif two_factor:
            try:
                self._transport.auth_interactive_dumb(username)
                return
            except SSHException as e:
                saved_exception = e

        # if we got an auth-failed exception earlier, re-raise it
        if saved_exception is not None:
            raise saved_exception
        raise SSHException("No authentication methods available")

    def _log(self, level, msg):
        self._transport._log(level, msg)


class MissingHostKeyPolicy:
    """
    Interface for defining the policy that `.SSHClient` should use when the
    SSH server's hostname is not in either the system host keys or the
    application's keys.  Pre-made classes implement policies for automatically
    adding the key to the application's `.HostKeys` object (`.AutoAddPolicy`),
    and for automatically rejecting the key (`.RejectPolicy`).

    This function may be used to ask the user to verify the key, for example.
    """

    def missing_host_key(self, client, hostname, key):
        """
        Called when an `.SSHClient` receives a server key for a server that
        isn't in either the system or local `.HostKeys` object.  To accept
        the key, simply return.  To reject, raised an exception (which will
        be passed to the calling application).
        """
        pass


class AutoAddPolicy(MissingHostKeyPolicy):
    """
    Policy for automatically adding the hostname and new host key to the
    local `.HostKeys` object, and saving it.  This is used by `.SSHClient`.
    """

    def missing_host_key(self, client, hostname, key):
        client._host_keys.add(hostname, key.get_name(), key)
        if client._host_keys_filename is not None:
            client.save_host_keys(client._host_keys_filename)
        client._log(
            DEBUG,
            "Adding {} host key for {}: {}".format(
                key.get_name(), hostname, hexlify(key.get_fingerprint())
            ),
        )


class RejectPolicy(MissingHostKeyPolicy):
    """
    Policy for automatically rejecting the unknown hostname & key.  This is
    used by `.SSHClient`.
    """

    def missing_host_key(self, client, hostname, key):
        client._log(
            DEBUG,
            "Rejecting {} host key for {}: {}".format(
                key.get_name(), hostname, hexlify(key.get_fingerprint())
            ),
        )
        raise SSHException(
            "Server {!r} not found in known_hosts".format(hostname)
        )


class WarningPolicy(MissingHostKeyPolicy):
    """
    Policy for logging a Python-style warning for an unknown host key, but
    accepting it. This is used by `.SSHClient`.
    """

    def missing_host_key(self, client, hostname, key):
        warnings.warn(
            "Unknown {} host key for {}: {}".format(
                key.get_name(), hostname, hexlify(key.get_fingerprint())
            )
        )<|MERGE_RESOLUTION|>--- conflicted
+++ resolved
@@ -237,12 +237,9 @@
         passphrase=None,
         disabled_algorithms=None,
         transport_factory=None,
-<<<<<<< HEAD
+        auth_strategy=None,
         resend_service_requests=True,
         start_with_auth_none=False,
-=======
-        auth_strategy=None,
->>>>>>> d9ab89a0
     ):
         """
         Connect to an SSH server and authenticate to it.  The server's host key
@@ -327,7 +324,16 @@
             functionality, and algorithm selection) and generates a
             `.Transport` instance to be used by this client. Defaults to
             `.Transport.__init__`.
-<<<<<<< HEAD
+        :param auth_strategy:
+            an optional instance of `.AuthStrategy`, triggering use of this
+            newer authentication mechanism instead of SSHClient's legacy auth
+            method.
+
+            .. warning::
+                This parameter is **incompatible** with all other
+                authentication-related parameters (such as, but not limited to,
+                ``password``, ``key_filename`` and ``allow_agent``) and will
+                trigger an exception if given alongside them.
         :param bool resend_service_requests:
             ``False`` if you want to prevent Paramiko from sending other
             service requests after the server has already accepted one
@@ -335,22 +341,10 @@
         :param bool start_with_auth_none:
             ```True`` if you want to send an authentication request with
             the 'none' method before trying other authentication methods.
-=======
-        :param auth_strategy:
-            an optional instance of `.AuthStrategy`, triggering use of this
-            newer authentication mechanism instead of SSHClient's legacy auth
-            method.
-
-            .. warning::
-                This parameter is **incompatible** with all other
-                authentication-related parameters (such as, but not limited to,
-                ``password``, ``key_filename`` and ``allow_agent``) and will
-                trigger an exception if given alongside them.
 
         :returns:
             `.AuthResult` if ``auth_strategy`` is non-``None``; otherwise,
             returns ``None``.
->>>>>>> d9ab89a0
 
         :raises BadHostKeyException:
             if the server's host key could not be verified.
