# Copyright (C) 2003-2007  John Rochester <john@jrochester.org>
#
# This file is part of paramiko.
#
# Paramiko is free software; you can redistribute it and/or modify it under the
# terms of the GNU Lesser General Public License as published by the Free
# Software Foundation; either version 2.1 of the License, or (at your option)
# any later version.
#
# Paramiko is distrubuted in the hope that it will be useful, but WITHOUT ANY
# WARRANTY; without even the implied warranty of MERCHANTABILITY or FITNESS FOR
# A PARTICULAR PURPOSE.  See the GNU Lesser General Public License for more
# details.
#
# You should have received a copy of the GNU Lesser General Public License
# along with Paramiko; if not, write to the Free Software Foundation, Inc.,
# 59 Temple Place, Suite 330, Boston, MA  02111-1307  USA.

"""
SSH Agent interface for Unix clients.
"""

import os
import socket
import struct
import sys
import threading
import tempfile
import stat
import select
import fcntl

from paramiko.ssh_exception import SSHException
from paramiko.message import Message
from paramiko.pkey import PKey
from paramiko.channel import Channel

SSH2_AGENTC_REQUEST_IDENTITIES, SSH2_AGENT_IDENTITIES_ANSWER, \
    SSH2_AGENTC_SIGN_REQUEST, SSH2_AGENT_SIGN_RESPONSE = range(11, 15)

class AgentSSH:
    """
    Client interface for using private keys from an SSH agent running on the
    local machine.  If an SSH agent is running, this class can be used to
    connect to it and retreive L{PKey} objects which can be used when
    attempting to authenticate to remote SSH servers.
    
    Because the SSH agent protocol uses environment variables and unix-domain
    sockets, this probably doesn't work on Windows.  It does work on most
    posix platforms though (Linux and MacOS X, for example).
    """
    def __init__(self):
        self._conn = None
        self._keys = ()

    def get_keys(self):
        """
        Return the list of keys available through the SSH agent, if any.  If
        no SSH agent was running (or it couldn't be contacted), an empty list
        will be returned.
        
        @return: a list of keys available on the SSH agent
        @rtype: tuple of L{AgentKey}
        """
        return self._keys

    def _connect(self, conn):
        self._conn = conn
        ptype, result = self._send_message(chr(SSH2_AGENTC_REQUEST_IDENTITIES))
        if ptype != SSH2_AGENT_IDENTITIES_ANSWER:
            raise SSHException('could not get keys from ssh-agent')
        keys = []
        for i in range(result.get_int()):
            keys.append(AgentKey(self, result.get_string()))
            result.get_string()
        self._keys = tuple(keys)

    def _close(self):
        #self._conn.close()
        self._conn = None
        self._keys = ()

    def _send_message(self, msg):
        msg = str(msg)
        self._conn.send(struct.pack('>I', len(msg)) + msg)
        l = self._read_all(4)
        msg = Message(self._read_all(struct.unpack('>I', l)[0]))
        return ord(msg.get_byte()), msg

    def _read_all(self, wanted):
        result = self._conn.recv(wanted)
        while len(result) < wanted:
            if len(result) == 0:
                raise SSHException('lost ssh-agent')
            extra = self._conn.recv(wanted - len(result))
            if len(extra) == 0:
                raise SSHException('lost ssh-agent')
            result += extra
        return result

class AgentProxyThread(threading.Thread):
    """ Class in charge of communication between two chan """
    def __init__(self, agent):
        threading.Thread.__init__(self, target=self.run)
        self._agent = agent
        self._exit = False

    def run(self):
        try:
            (r,addr) = self.get_connection()
            self.__inr = r
            self.__addr = addr
            self._agent.connect()
            self._communicate()
        except:
            #XXX Not sure what to do here ... raise or pass ?
            raise

    def _communicate(self):
        p = select.poll()
        oldflags = fcntl.fcntl(self.__inr, fcntl.F_GETFL)
        fcntl.fcntl(self.__inr, fcntl.F_SETFL, oldflags | os.O_NONBLOCK)
        p.register(self._agent._conn, select.POLLIN)
        p.register(self.__inr, select.POLLIN)
        while not self._exit:
            c = p.poll(500)
            for cc in c:
                fd, event = cc
                if self._agent._conn.fileno() == fd:
                    data = self._agent._conn.recv(512)
                    if len(data) != 0:
                        self.__inr.send(data)
                    else:
                        break
                elif self.__inr.fileno() == fd:
                    data = self.__inr.recv(512)
                    if len(data) != 0:
                        self._agent._conn.send(data)
                    else:
                        break

class AgentLocalProxy(AgentProxyThread):
    """
    Class to be used when wanting to ask a local SSH Agent being
    asked from a remote fake agent (so use a unix socket for ex.)
    """
    def __init__(self, agent):
        AgentProxyThread.__init__(self, agent)

    def get_connection(self):
        """ Return a pair of socket object and string address
        May Block !
        """
        conn = socket.socket(socket.AF_UNIX, socket.SOCK_STREAM)
        try:
            conn.bind(self._agent._get_filename())
            conn.listen(1)
            (r,addr) = conn.accept()
            return (r, addr)
        except:
            raise
        return None

class AgentRemoteProxy(AgentProxyThread):
    """
    Class to be used when wanting to ask a remote SSH Agent
    """
    def __init__(self, agent, chan):
        AgentProxyThread.__init__(self, agent)
        self.__chan = chan

    def get_connection(self):
        """
        Class to be used when wanting to ask a local SSH Agent being
        asked from a remote fake agent (so use a unix socket for ex.)
        """
        return (self.__chan, None)

class AgentClientProxy:
    """
    Class proxying request as a client:
       -> client ask for a request_forward_agent()
       -> server creates a proxy and a fake SSH Agent
       -> server ask for establishing a connection when needed,
       calling the forward_agent_handler at client side.
       -> the forward_agent_handler launch a thread for connecting
       the remote fake agent and the local agent
       -> Communication occurs ...
    """
    def __init__(self, chanClient):
        self.__chanC = chanClient
        chanClient.request_forward_agent(self._forward_agent_handler)

    def __del__(self):
        self.close()

    def connect(self):
        """ 
        Method automatically called by the run() method of the AgentProxyThread
        """
        if ('SSH_AUTH_SOCK' in os.environ) and (sys.platform != 'win32'):
            conn = socket.socket(socket.AF_UNIX, socket.SOCK_STREAM)
            try:
                conn.connect(os.environ['SSH_AUTH_SOCK'])
            except:
                # probably a dangling env var: the ssh agent is gone
                return
        elif sys.platform == 'win32':
            import win_pageant
            if win_pageant.can_talk_to_agent():
                conn = win_pageant.PageantConnection()
            else:
                return
        else:
            # no agent support
            return
        self._conn = conn

    def close(self):
        """
        Close the current connection and terminate the agent
        Should be called manually
        """
        self.thread._exit = True
        self.thread.join(1000)
        self._conn.close()

    def _forward_agent_handler(self, chanRemote):
        self.thread = AgentRemoteProxy(self, chanRemote)
        self.thread.start()

class AgentServerProxy(AgentSSH):
    """
    @param t : transport used for the Forward for SSH Agent communication

    @raise SSHException: mostly if we lost the agent
    """
    def __init__(self, t):
        AgentSSH.__init__(self)
        self.__t = t
        self._dir = tempfile.mkdtemp('sshproxy')
        os.chmod(self._dir, stat.S_IRWXU)
        self._file = self._dir + '/sshproxy.ssh'
        self.thread = AgentLocalProxy(self)
        self.thread.start()

    def __del__(self):
        self.close()

    def connect(self):
         conn_sock = self.__t.open_forward_agent_channel()
         if conn_sock is None:
             raise SSHException('lost ssh-agent')
         conn_sock.set_name('auth-agent')
         self._connect(conn_sock)

    def close(self):
        """
        Terminate the agent, clean the files, close connections
        Should be called manually
        """
        os.remove(self._file)
        os.rmdir(self._dir)
        self.thread._exit = True
        self.thread.join(1000)
        self._close()

    def get_env(self):
        """
        Helper for the environnement under unix

        @return: the SSH_AUTH_SOCK Environnement variables
        @rtype: dict
        """
        env = {} 
        env['SSH_AUTH_SOCK'] = self._get_filename()
        return env

    def _get_filename(self):
        return self._file

class Agent(AgentSSH):
    """
    Client interface for using private keys from an SSH agent running on the
    local machine.  If an SSH agent is running, this class can be used to
    connect to it and retreive L{PKey} objects which can be used when
    attempting to authenticate to remote SSH servers.
    
    Because the SSH agent protocol uses environment variables and unix-domain
    sockets, this probably doesn't work on Windows.  It does work on most
    posix platforms though (Linux and MacOS X, for example).
    """
    
    def __init__(self):
        """
        Open a session with the local machine's SSH agent, if one is running.
        If no agent is running, initialization will succeed, but L{get_keys}
        will return an empty tuple.
        
        @raise SSHException: if an SSH agent is found, but speaks an
            incompatible protocol
        """
<<<<<<< HEAD
        AgentSSH.__init__(self)

=======
        self.conn = None
        self.keys = ()
>>>>>>> 7bcbc241
        if ('SSH_AUTH_SOCK' in os.environ) and (sys.platform != 'win32'):
            conn = socket.socket(socket.AF_UNIX, socket.SOCK_STREAM)
            try:
                conn.connect(os.environ['SSH_AUTH_SOCK'])
            except:
                # probably a dangling env var: the ssh agent is gone
                return
        elif sys.platform == 'win32':
            import win_pageant
            if win_pageant.can_talk_to_agent():
                conn = win_pageant.PageantConnection()
            else:
                return
        else:
            # no agent support
            return
        self._connect(conn)            

    def close(self):
        """
        Close the SSH agent connection.
        """
<<<<<<< HEAD
        self._close()
=======
        if self.conn is not None:
            self.conn.close()
        self.conn = None
        self.keys = ()

    def get_keys(self):
        """
        Return the list of keys available through the SSH agent, if any.  If
        no SSH agent was running (or it couldn't be contacted), an empty list
        will be returned.
        
        @return: a list of keys available on the SSH agent
        @rtype: tuple of L{AgentKey}
        """
        return self.keys

    def _send_message(self, msg):
        msg = str(msg)
        self.conn.send(struct.pack('>I', len(msg)) + msg)
        l = self._read_all(4)
        msg = Message(self._read_all(struct.unpack('>I', l)[0]))
        return ord(msg.get_byte()), msg

    def _read_all(self, wanted):
        result = self.conn.recv(wanted)
        while len(result) < wanted:
            if len(result) == 0:
                raise SSHException('lost ssh-agent')
            extra = self.conn.recv(wanted - len(result))
            if len(extra) == 0:
                raise SSHException('lost ssh-agent')
            result += extra
        return result

>>>>>>> 7bcbc241

class AgentKey(PKey):
    """
    Private key held in a local SSH agent.  This type of key can be used for
    authenticating to a remote server (signing).  Most other key operations
    work as expected.
    """
    
    def __init__(self, agent, blob):
        self.agent = agent
        self.blob = blob
        self.name = Message(blob).get_string()

    def __str__(self):
        return self.blob

    def get_name(self):
        return self.name

    def sign_ssh_data(self, rng, data):
        msg = Message()
        msg.add_byte(chr(SSH2_AGENTC_SIGN_REQUEST))
        msg.add_string(self.blob)
        msg.add_string(data)
        msg.add_int(0)
        ptype, result = self.agent._send_message(msg)
        if ptype != SSH2_AGENT_SIGN_RESPONSE:
            raise SSHException('key cannot be used for signing')
        return result.get_string()<|MERGE_RESOLUTION|>--- conflicted
+++ resolved
@@ -76,8 +76,8 @@
         self._keys = tuple(keys)
 
     def _close(self):
-        #self._conn.close()
-        self._conn = None
+        if self._conn is not None:
+            self._conn.close()
         self._keys = ()
 
     def _send_message(self, msg):
@@ -300,13 +300,7 @@
         @raise SSHException: if an SSH agent is found, but speaks an
             incompatible protocol
         """
-<<<<<<< HEAD
-        AgentSSH.__init__(self)
-
-=======
         self.conn = None
-        self.keys = ()
->>>>>>> 7bcbc241
         if ('SSH_AUTH_SOCK' in os.environ) and (sys.platform != 'win32'):
             conn = socket.socket(socket.AF_UNIX, socket.SOCK_STREAM)
             try:
@@ -329,44 +323,7 @@
         """
         Close the SSH agent connection.
         """
-<<<<<<< HEAD
         self._close()
-=======
-        if self.conn is not None:
-            self.conn.close()
-        self.conn = None
-        self.keys = ()
-
-    def get_keys(self):
-        """
-        Return the list of keys available through the SSH agent, if any.  If
-        no SSH agent was running (or it couldn't be contacted), an empty list
-        will be returned.
-        
-        @return: a list of keys available on the SSH agent
-        @rtype: tuple of L{AgentKey}
-        """
-        return self.keys
-
-    def _send_message(self, msg):
-        msg = str(msg)
-        self.conn.send(struct.pack('>I', len(msg)) + msg)
-        l = self._read_all(4)
-        msg = Message(self._read_all(struct.unpack('>I', l)[0]))
-        return ord(msg.get_byte()), msg
-
-    def _read_all(self, wanted):
-        result = self.conn.recv(wanted)
-        while len(result) < wanted:
-            if len(result) == 0:
-                raise SSHException('lost ssh-agent')
-            extra = self.conn.recv(wanted - len(result))
-            if len(extra) == 0:
-                raise SSHException('lost ssh-agent')
-            result += extra
-        return result
-
->>>>>>> 7bcbc241
 
 class AgentKey(PKey):
     """
