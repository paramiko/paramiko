--- conflicted
+++ resolved
@@ -40,12 +40,6 @@
 from paramiko import pipe
 
 
-<<<<<<< HEAD
-=======
-# lower bound on the max packet size we'll accept from the remote host
-MIN_PACKET_SIZE = 1024
-
-
 def open_only(func):
     """
     Decorator for `.Channel` methods which performs an openness check.
@@ -66,7 +60,6 @@
     return _check
 
 
->>>>>>> 24e022bd
 class Channel (object):
     """
     A secure tunnel across an SSH `.Transport`.  A Channel is meant to behave
@@ -333,10 +326,7 @@
         m.add_int(status)
         self.transport._send_user_message(m)
 
-<<<<<<< HEAD
-=======
     @open_only
->>>>>>> 24e022bd
     def request_x11(self, screen_number=0, auth_protocol=None, auth_cookie=None,
                     single_connection=False, handler=None):
         """
@@ -353,25 +343,16 @@
         If you omit the auth_cookie, a new secure random 128-bit value will be
         generated, used, and returned.  You will need to use this value to
         verify incoming x11 requests and replace them with the actual local
-<<<<<<< HEAD
-        x11 cookie (which requires some knoweldge of the x11 protocol).
-
-=======
         x11 cookie (which requires some knowledge of the x11 protocol).
         
->>>>>>> 24e022bd
         If a handler is passed in, the handler is called from another thread
         whenever a new x11 connection arrives.  The default handler queues up
         incoming x11 connections, which may be retrieved using
         `.Transport.accept`.  The handler's calling signature is::
 
             handler(channel: Channel, (address: str, port: int))
-<<<<<<< HEAD
-
-        :param int screen_number: the x11 screen number (0, 10, etc)
-=======
+
         :param int screen_number: the x11 screen number (0, 10, etc.)
->>>>>>> 24e022bd
         :param str auth_protocol:
             the name of the X11 authentication method used; if none is given,
             ``"MIT-MAGIC-COOKIE-1"`` is used
@@ -749,13 +730,8 @@
         :raises socket.timeout:
             if sending stalled for longer than the timeout set by `settimeout`.
         :raises socket.error:
-<<<<<<< HEAD
-            if an error occured before the entire string was sent.
-
-=======
             if an error occurred before the entire string was sent.
         
->>>>>>> 24e022bd
         .. note::
             If the channel is closed while only part of the data has been
             sent, there is no way to determine how much data (if any) was sent.
@@ -778,13 +754,8 @@
         :raises socket.timeout:
             if sending stalled for longer than the timeout set by `settimeout`.
         :raises socket.error:
-<<<<<<< HEAD
-            if an error occured before the entire string was sent.
-
-=======
             if an error occurred before the entire string was sent.
             
->>>>>>> 24e022bd
         .. versionadded:: 1.1
         """
         while s:
