# Copyright (C) 2013-2014 science + computing ag
# Author: Sebastian Deiss <sebastian.deiss@t-online.de>
#
#
# This file is part of paramiko.
#
# Paramiko is free software; you can redistribute it and/or modify it under the
# terms of the GNU Lesser General Public License as published by the Free
# Software Foundation; either version 2.1 of the License, or (at your option)
# any later version.
#
# Paramiko is distributed in the hope that it will be useful, but WITHOUT ANY
# WARRANTY; without even the implied warranty of MERCHANTABILITY or FITNESS FOR
# A PARTICULAR PURPOSE.  See the GNU Lesser General Public License for more
# details.
#
# You should have received a copy of the GNU Lesser General Public License
# along with Paramiko; if not, write to the Free Software Foundation, Inc.,
# 59 Temple Place, Suite 330, Boston, MA  02111-1307  USA.


"""
This module provides GSS-API / SSPI  authentication as defined in :rfc:`4462`.

.. note:: Credential delegation is not supported in server mode.

.. seealso:: :doc:`/api/kex_gss`

.. versionadded:: 1.15
"""

import struct
import os
import sys


#: A boolean constraint that indicates if GSS-API / SSPI is available.
GSS_AUTH_AVAILABLE = True


#: A tuple of the exception types used by the underlying GSSAPI implementation.
GSS_EXCEPTIONS = ()


from pyasn1.type.univ import ObjectIdentifier
from pyasn1.codec.der import encoder, decoder


#: :var str _API: Constraint for the used API
_API = None

try:
    import gssapi
<<<<<<< HEAD
    if hasattr(gssapi, '__title__') and gssapi.__title__ == 'python-gssapi':
        # old, unmaintained python-gssapi package
        _API = "MIT"  # keep this for compatibility
        GSS_EXCEPTIONS = (gssapi.GSSException,)
    else:
        _API = "PYTHON-GSSAPI-NEW"
        GSS_EXCEPTIONS = (gssapi.exceptions.GeneralError,
                          gssapi.raw.misc.GSSError,)
=======

    GSS_EXCEPTIONS = (gssapi.GSSException,)
>>>>>>> c2fe70eb
except (ImportError, OSError):
    try:
        import pywintypes
        import sspicon
        import sspi

        _API = "SSPI"
        GSS_EXCEPTIONS = (pywintypes.error,)
    except ImportError:
        GSS_AUTH_AVAILABLE = False
        _API = None

from paramiko.common import MSG_USERAUTH_REQUEST
from paramiko.ssh_exception import SSHException
from paramiko._version import __version_info__


def GSSAuth(auth_method, gss_deleg_creds=True):
    """
    Provide SSH2 GSS-API / SSPI authentication.

    :param str auth_method: The name of the SSH authentication mechanism
                            (gssapi-with-mic or gss-keyex)
    :param bool gss_deleg_creds: Delegate client credentials or not.
                                 We delegate credentials by default.
    :return: Either an `._SSH_GSSAPI_OLD` or `._SSH_GSSAPI_NEW` (Unix)
             object or an `_SSH_SSPI` (Windows) object
    :rtype: object

    :raises: ``ImportError`` -- If no GSS-API / SSPI module could be imported.

    :see: `RFC 4462 <http://www.ietf.org/rfc/rfc4462.txt>`_
    :note: Check for the available API and return either an `._SSH_GSSAPI_OLD`
           (MIT GSSAPI using python-gssapi package) object, an
           `._SSH_GSSAPI_NEW` (MIT GSSAPI using gssapi package) object
           or an `._SSH_SSPI` (MS SSPI) object.
           If there is no supported API available,
           ``None`` will be returned.
    """
    if _API == "MIT":
        return _SSH_GSSAPI_OLD(auth_method, gss_deleg_creds)
    elif _API == "PYTHON-GSSAPI-NEW":
        return _SSH_GSSAPI_NEW(auth_method, gss_deleg_creds)
    elif _API == "SSPI" and os.name == "nt":
        return _SSH_SSPI(auth_method, gss_deleg_creds)
    else:
        raise ImportError("Unable to import a GSS-API / SSPI module!")


class _SSH_GSSAuth(object):
    """
    Contains the shared variables and methods of `._SSH_GSSAPI_OLD`,
    `._SSH_GSSAPI_NEW` and `._SSH_SSPI`.
    """

    def __init__(self, auth_method, gss_deleg_creds):
        """
        :param str auth_method: The name of the SSH authentication mechanism
                                (gssapi-with-mic or gss-keyex)
        :param bool gss_deleg_creds: Delegate client credentials or not
        """
        self._auth_method = auth_method
        self._gss_deleg_creds = gss_deleg_creds
        self._gss_host = None
        self._username = None
        self._session_id = None
        self._service = "ssh-connection"
        """
        OpenSSH supports Kerberos V5 mechanism only for GSS-API authentication,
        so we also support the krb5 mechanism only.
        """
        self._krb5_mech = "1.2.840.113554.1.2.2"

        # client mode
        self._gss_ctxt = None
        self._gss_ctxt_status = False

        # server mode
        self._gss_srv_ctxt = None
        self._gss_srv_ctxt_status = False
        self.cc_file = None

    def set_service(self, service):
        """
        This is just a setter to use a non default service.
        I added this method, because RFC 4462 doesn't specify "ssh-connection"
        as the only service value.

        :param str service: The desired SSH service
        """
        if service.find("ssh-"):
            self._service = service

    def set_username(self, username):
        """
        Setter for C{username}. If GSS-API Key Exchange is performed, the
        username is not set by C{ssh_init_sec_context}.

        :param str username: The name of the user who attempts to login
        """
        self._username = username

    def ssh_gss_oids(self, mode="client"):
        """
        This method returns a single OID, because we only support the
        Kerberos V5 mechanism.

        :param str mode: Client for client mode and server for server mode
        :return: A byte sequence containing the number of supported
                 OIDs, the length of the OID and the actual OID encoded with
                 DER
        :note: In server mode we just return the OID length and the DER encoded
               OID.
        """
        OIDs = self._make_uint32(1)
        krb5_OID = encoder.encode(ObjectIdentifier(self._krb5_mech))
        OID_len = self._make_uint32(len(krb5_OID))
        if mode == "server":
            return OID_len + krb5_OID
        return OIDs + OID_len + krb5_OID

    def ssh_check_mech(self, desired_mech):
        """
        Check if the given OID is the Kerberos V5 OID (server mode).

        :param str desired_mech: The desired GSS-API mechanism of the client
        :return: ``True`` if the given OID is supported, otherwise C{False}
        """
        mech, __ = decoder.decode(desired_mech)
        if mech.__str__() != self._krb5_mech:
            return False
        return True

    # Internals
    # -------------------------------------------------------------------------
    def _make_uint32(self, integer):
        """
        Create a 32 bit unsigned integer (The byte sequence of an integer).

        :param int integer: The integer value to convert
        :return: The byte sequence of an 32 bit integer
        """
        return struct.pack("!I", integer)

    def _ssh_build_mic(self, session_id, username, service, auth_method):
        """
        Create the SSH2 MIC filed for gssapi-with-mic.

        :param str session_id: The SSH session ID
        :param str username: The name of the user who attempts to login
        :param str service: The requested SSH service
        :param str auth_method: The requested SSH authentication mechanism
        :return: The MIC as defined in RFC 4462. The contents of the
                 MIC field are:
                 string    session_identifier,
                 byte      SSH_MSG_USERAUTH_REQUEST,
                 string    user-name,
                 string    service (ssh-connection),
                 string    authentication-method
                           (gssapi-with-mic or gssapi-keyex)
        """
        mic = self._make_uint32(len(session_id))
        mic += session_id
        mic += struct.pack("B", MSG_USERAUTH_REQUEST)
        mic += self._make_uint32(len(username))
        mic += username.encode()
        mic += self._make_uint32(len(service))
        mic += service.encode()
        mic += self._make_uint32(len(auth_method))
        mic += auth_method.encode()
        return mic


class _SSH_GSSAPI_OLD(_SSH_GSSAuth):
    """
    Implementation of the GSS-API MIT Kerberos Authentication for SSH2,
    using the older (unmaintained) python-gssapi package.

    :see: `.GSSAuth`
    """

    def __init__(self, auth_method, gss_deleg_creds):
        """
        :param str auth_method: The name of the SSH authentication mechanism
                                (gssapi-with-mic or gss-keyex)
        :param bool gss_deleg_creds: Delegate client credentials or not
        """
        _SSH_GSSAuth.__init__(self, auth_method, gss_deleg_creds)

        if self._gss_deleg_creds:
            self._gss_flags = (
                gssapi.C_PROT_READY_FLAG,
                gssapi.C_INTEG_FLAG,
                gssapi.C_MUTUAL_FLAG,
                gssapi.C_DELEG_FLAG,
            )
        else:
            self._gss_flags = (
                gssapi.C_PROT_READY_FLAG,
                gssapi.C_INTEG_FLAG,
                gssapi.C_MUTUAL_FLAG,
            )

    def ssh_init_sec_context(
        self, target, desired_mech=None, username=None, recv_token=None
    ):
        """
        Initialize a GSS-API context.

        :param str username: The name of the user who attempts to login
        :param str target: The hostname of the target to connect to
        :param str desired_mech: The negotiated GSS-API mechanism
                                 ("pseudo negotiated" mechanism, because we
                                 support just the krb5 mechanism :-))
        :param str recv_token: The GSS-API token received from the Server
        :raises:
            `.SSHException` -- Is raised if the desired mechanism of the client
            is not supported
        :return: A ``String`` if the GSS-API has returned a token or
            ``None`` if no token was returned
        """
        self._username = username
        self._gss_host = target
        targ_name = gssapi.Name(
            "host@" + self._gss_host, gssapi.C_NT_HOSTBASED_SERVICE
        )
        ctx = gssapi.Context()
        ctx.flags = self._gss_flags
        if desired_mech is None:
            krb5_mech = gssapi.OID.mech_from_string(self._krb5_mech)
        else:
            mech, __ = decoder.decode(desired_mech)
            if mech.__str__() != self._krb5_mech:
                raise SSHException("Unsupported mechanism OID.")
            else:
                krb5_mech = gssapi.OID.mech_from_string(self._krb5_mech)
        token = None
        try:
            if recv_token is None:
                self._gss_ctxt = gssapi.InitContext(
                    peer_name=targ_name,
                    mech_type=krb5_mech,
                    req_flags=ctx.flags,
                )
                token = self._gss_ctxt.step(token)
            else:
                token = self._gss_ctxt.step(recv_token)
        except gssapi.GSSException:
            message = "{0} Target: {1}".format(
                sys.exc_info()[1], self._gss_host
            )
            raise gssapi.GSSException(message)
        self._gss_ctxt_status = self._gss_ctxt.established
        return token

    def ssh_get_mic(self, session_id, gss_kex=False):
        """
        Create the MIC token for a SSH2 message.

        :param str session_id: The SSH session ID
        :param bool gss_kex: Generate the MIC for GSS-API Key Exchange or not
        :return: gssapi-with-mic:
                 Returns the MIC token from GSS-API for the message we created
                 with ``_ssh_build_mic``.
                 gssapi-keyex:
                 Returns the MIC token from GSS-API with the SSH session ID as
                 message.
        """
        self._session_id = session_id
        if not gss_kex:
            mic_field = self._ssh_build_mic(
                self._session_id,
                self._username,
                self._service,
                self._auth_method,
            )
            mic_token = self._gss_ctxt.get_mic(mic_field)
        else:
            # for key exchange with gssapi-keyex
            mic_token = self._gss_srv_ctxt.get_mic(self._session_id)
        return mic_token

    def ssh_accept_sec_context(self, hostname, recv_token, username=None):
        """
        Accept a GSS-API context (server mode).

        :param str hostname: The servers hostname
        :param str username: The name of the user who attempts to login
        :param str recv_token: The GSS-API Token received from the server,
                               if it's not the initial call.
        :return: A ``String`` if the GSS-API has returned a token or ``None``
                if no token was returned
        """
        # hostname and username are not required for GSSAPI, but for SSPI
        self._gss_host = hostname
        self._username = username
        if self._gss_srv_ctxt is None:
            self._gss_srv_ctxt = gssapi.AcceptContext()
        token = self._gss_srv_ctxt.step(recv_token)
        self._gss_srv_ctxt_status = self._gss_srv_ctxt.established
        return token

    def ssh_check_mic(self, mic_token, session_id, username=None):
        """
        Verify the MIC token for a SSH2 message.

        :param str mic_token: The MIC token received from the client
        :param str session_id: The SSH session ID
        :param str username: The name of the user who attempts to login
        :return: None if the MIC check was successful
        :raises: ``gssapi.GSSException`` -- if the MIC check failed
        """
        self._session_id = session_id
        self._username = username
        if self._username is not None:
            # server mode
            mic_field = self._ssh_build_mic(
                self._session_id,
                self._username,
                self._service,
                self._auth_method,
            )
            self._gss_srv_ctxt.verify_mic(mic_field, mic_token)
        else:
            # for key exchange with gssapi-keyex
            # client mode
            self._gss_ctxt.verify_mic(self._session_id, mic_token)

    @property
    def credentials_delegated(self):
        """
        Checks if credentials are delegated (server mode).

        :return: ``True`` if credentials are delegated, otherwise ``False``
        """
        if self._gss_srv_ctxt.delegated_cred is not None:
            return True
        return False

    def save_client_creds(self, client_token):
        """
        Save the Client token in a file. This is used by the SSH server
        to store the client credentials if credentials are delegated
        (server mode).

        :param str client_token: The GSS-API token received form the client
        :raises:
            ``NotImplementedError`` -- Credential delegation is currently not
            supported in server mode
        """
        raise NotImplementedError


if __version_info__[0] == 2 and __version_info__[0] <= 4:
    # provide the old name for strict backward compatibility
    _SSH_GSSAPI = _SSH_GSSAPI_OLD


class _SSH_GSSAPI_NEW(_SSH_GSSAuth):
    """
    Implementation of the GSS-API MIT Kerberos Authentication for SSH2,
    using the newer, currently maintained gssapi package.

    :see: `.GSSAuth`
    """
    def __init__(self, auth_method, gss_deleg_creds):
        """
        :param str auth_method: The name of the SSH authentication mechanism
                                (gssapi-with-mic or gss-keyex)
        :param bool gss_deleg_creds: Delegate client credentials or not
        """
        _SSH_GSSAuth.__init__(self, auth_method, gss_deleg_creds)

        if self._gss_deleg_creds:
            self._gss_flags = (gssapi.RequirementFlag.protection_ready,
                               gssapi.RequirementFlag.integrity,
                               gssapi.RequirementFlag.mutual_authentication,
                               gssapi.RequirementFlag.delegate_to_peer)
        else:
            self._gss_flags = (gssapi.RequirementFlag.protection_ready,
                               gssapi.RequirementFlag.integrity,
                               gssapi.RequirementFlag.mutual_authentication)

    def ssh_init_sec_context(self, target, desired_mech=None,
                             username=None, recv_token=None):
        """
        Initialize a GSS-API context.

        :param str username: The name of the user who attempts to login
        :param str target: The hostname of the target to connect to
        :param str desired_mech: The negotiated GSS-API mechanism
                                 ("pseudo negotiated" mechanism, because we
                                 support just the krb5 mechanism :-))
        :param str recv_token: The GSS-API token received from the Server
        :raises: `.SSHException` -- Is raised if the desired mechanism of the
                 client is not supported
        :raises: ``gssapi.exceptions.GSSError`` if there is an error signaled
                                                by the GSS-API implementation
        :return: A ``String`` if the GSS-API has returned a token or ``None``
                 if no token was returned
        """
        self._username = username
        self._gss_host = target
        targ_name = gssapi.Name("host@" + self._gss_host,
                                name_type=gssapi.NameType.hostbased_service)
        if desired_mech is not None:
            mech, __ = decoder.decode(desired_mech)
            if mech.__str__() != self._krb5_mech:
                raise SSHException("Unsupported mechanism OID.")
        krb5_mech = gssapi.MechType.kerberos
        token = None
        if recv_token is None:
            self._gss_ctxt = gssapi.SecurityContext(name=targ_name,
                                                    flags=self._gss_flags,
                                                    mech=krb5_mech,
                                                    usage='initiate')
            token = self._gss_ctxt.step(token)
        else:
            token = self._gss_ctxt.step(recv_token)
        self._gss_ctxt_status = self._gss_ctxt.complete
        return token

    def ssh_get_mic(self, session_id, gss_kex=False):
        """
        Create the MIC token for a SSH2 message.

        :param str session_id: The SSH session ID
        :param bool gss_kex: Generate the MIC for GSS-API Key Exchange or not
        :return: gssapi-with-mic:
                 Returns the MIC token from GSS-API for the message we created
                 with ``_ssh_build_mic``.
                 gssapi-keyex:
                 Returns the MIC token from GSS-API with the SSH session ID as
                 message.
        :rtype: str
        """
        self._session_id = session_id
        if not gss_kex:
            mic_field = self._ssh_build_mic(self._session_id,
                                            self._username,
                                            self._service,
                                            self._auth_method)
            mic_token = self._gss_ctxt.get_signature(mic_field)
        else:
            # for key exchange with gssapi-keyex
            mic_token = self._gss_srv_ctxt.get_signature(self._session_id)
        return mic_token

    def ssh_accept_sec_context(self, hostname, recv_token, username=None):
        """
        Accept a GSS-API context (server mode).

        :param str hostname: The servers hostname
        :param str username: The name of the user who attempts to login
        :param str recv_token: The GSS-API Token received from the server,
                               if it's not the initial call.
        :return: A ``String`` if the GSS-API has returned a token or ``None``
                if no token was returned
        """
        # hostname and username are not required for GSSAPI, but for SSPI
        self._gss_host = hostname
        self._username = username
        if self._gss_srv_ctxt is None:
            self._gss_srv_ctxt = gssapi.SecurityContext(usage='accept')
        token = self._gss_srv_ctxt.step(recv_token)
        self._gss_srv_ctxt_status = self._gss_srv_ctxt.complete
        return token

    def ssh_check_mic(self, mic_token, session_id, username=None):
        """
        Verify the MIC token for a SSH2 message.

        :param str mic_token: The MIC token received from the client
        :param str session_id: The SSH session ID
        :param str username: The name of the user who attempts to login
        :return: None if the MIC check was successful
        :raises: ``gssapi.exceptions.GSSError`` -- if the MIC check failed
        """
        self._session_id = session_id
        self._username = username
        if self._username is not None:
            # server mode
            mic_field = self._ssh_build_mic(self._session_id,
                                            self._username,
                                            self._service,
                                            self._auth_method)
            self._gss_srv_ctxt.verify_signature(mic_field, mic_token)
        else:
            # for key exchange with gssapi-keyex
            # client mode
            self._gss_ctxt.verify_signature(self._session_id,
                                            mic_token)

    @property
    def credentials_delegated(self):
        """
        Checks if credentials are delegated (server mode).

        :return: ``True`` if credentials are delegated, otherwise ``False``
        :rtype: bool
        """
        if self._gss_srv_ctxt.delegated_creds is not None:
            return True
        return False

    def save_client_creds(self, client_token):
        """
        Save the Client token in a file. This is used by the SSH server
        to store the client credentials if credentials are delegated
        (server mode).

        :param str client_token: The GSS-API token received form the client
        :raises: ``NotImplementedError`` -- Credential delegation is currently
                 not supported in server mode
        """
        raise NotImplementedError


class _SSH_SSPI(_SSH_GSSAuth):
    """
    Implementation of the Microsoft SSPI Kerberos Authentication for SSH2.

    :see: `.GSSAuth`
    """

    def __init__(self, auth_method, gss_deleg_creds):
        """
        :param str auth_method: The name of the SSH authentication mechanism
                                (gssapi-with-mic or gss-keyex)
        :param bool gss_deleg_creds: Delegate client credentials or not
        """
        _SSH_GSSAuth.__init__(self, auth_method, gss_deleg_creds)

        if self._gss_deleg_creds:
            self._gss_flags = (
                sspicon.ISC_REQ_INTEGRITY
                | sspicon.ISC_REQ_MUTUAL_AUTH
                | sspicon.ISC_REQ_DELEGATE
            )
        else:
            self._gss_flags = (
                sspicon.ISC_REQ_INTEGRITY | sspicon.ISC_REQ_MUTUAL_AUTH
            )

    def ssh_init_sec_context(
        self, target, desired_mech=None, username=None, recv_token=None
    ):
        """
        Initialize a SSPI context.

        :param str username: The name of the user who attempts to login
        :param str target: The FQDN of the target to connect to
        :param str desired_mech: The negotiated SSPI mechanism
                                 ("pseudo negotiated" mechanism, because we
                                 support just the krb5 mechanism :-))
        :param recv_token: The SSPI token received from the Server
        :raises:
            `.SSHException` -- Is raised if the desired mechanism of the client
            is not supported
        :return: A ``String`` if the SSPI has returned a token or ``None`` if
                 no token was returned
        """
        self._username = username
        self._gss_host = target
        error = 0
        targ_name = "host/" + self._gss_host
        if desired_mech is not None:
            mech, __ = decoder.decode(desired_mech)
            if mech.__str__() != self._krb5_mech:
                raise SSHException("Unsupported mechanism OID.")
        try:
            if recv_token is None:
                self._gss_ctxt = sspi.ClientAuth(
                    "Kerberos", scflags=self._gss_flags, targetspn=targ_name
                )
            error, token = self._gss_ctxt.authorize(recv_token)
            token = token[0].Buffer
        except pywintypes.error as e:
            e.strerror += ", Target: {1}".format(e, self._gss_host)
            raise

        if error == 0:
            """
            if the status is GSS_COMPLETE (error = 0) the context is fully
            established an we can set _gss_ctxt_status to True.
            """
            self._gss_ctxt_status = True
            token = None
            """
            You won't get another token if the context is fully established,
            so i set token to None instead of ""
            """
        return token

    def ssh_get_mic(self, session_id, gss_kex=False):
        """
        Create the MIC token for a SSH2 message.

        :param str session_id: The SSH session ID
        :param bool gss_kex: Generate the MIC for Key Exchange with SSPI or not
        :return: gssapi-with-mic:
                 Returns the MIC token from SSPI for the message we created
                 with ``_ssh_build_mic``.
                 gssapi-keyex:
                 Returns the MIC token from SSPI with the SSH session ID as
                 message.
        """
        self._session_id = session_id
        if not gss_kex:
            mic_field = self._ssh_build_mic(
                self._session_id,
                self._username,
                self._service,
                self._auth_method,
            )
            mic_token = self._gss_ctxt.sign(mic_field)
        else:
            # for key exchange with gssapi-keyex
            mic_token = self._gss_srv_ctxt.sign(self._session_id)
        return mic_token

    def ssh_accept_sec_context(self, hostname, username, recv_token):
        """
        Accept a SSPI context (server mode).

        :param str hostname: The servers FQDN
        :param str username: The name of the user who attempts to login
        :param str recv_token: The SSPI Token received from the server,
                               if it's not the initial call.
        :return: A ``String`` if the SSPI has returned a token or ``None`` if
                 no token was returned
        """
        self._gss_host = hostname
        self._username = username
        targ_name = "host/" + self._gss_host
        self._gss_srv_ctxt = sspi.ServerAuth("Kerberos", spn=targ_name)
        error, token = self._gss_srv_ctxt.authorize(recv_token)
        token = token[0].Buffer
        if error == 0:
            self._gss_srv_ctxt_status = True
            token = None
        return token

    def ssh_check_mic(self, mic_token, session_id, username=None):
        """
        Verify the MIC token for a SSH2 message.

        :param str mic_token: The MIC token received from the client
        :param str session_id: The SSH session ID
        :param str username: The name of the user who attempts to login
        :return: None if the MIC check was successful
        :raises: ``sspi.error`` -- if the MIC check failed
        """
        self._session_id = session_id
        self._username = username
        if username is not None:
            # server mode
            mic_field = self._ssh_build_mic(
                self._session_id,
                self._username,
                self._service,
                self._auth_method,
            )
            # Verifies data and its signature.  If verification fails, an
            # sspi.error will be raised.
            self._gss_srv_ctxt.verify(mic_field, mic_token)
        else:
            # for key exchange with gssapi-keyex
            # client mode
            # Verifies data and its signature.  If verification fails, an
            # sspi.error will be raised.
            self._gss_ctxt.verify(self._session_id, mic_token)

    @property
    def credentials_delegated(self):
        """
        Checks if credentials are delegated (server mode).

        :return: ``True`` if credentials are delegated, otherwise ``False``
        """
        return self._gss_flags & sspicon.ISC_REQ_DELEGATE and (
            self._gss_srv_ctxt_status or self._gss_flags
        )

    def save_client_creds(self, client_token):
        """
        Save the Client token in a file. This is used by the SSH server
        to store the client credentails if credentials are delegated
        (server mode).

        :param str client_token: The SSPI token received form the client
        :raises:
            ``NotImplementedError`` -- Credential delegation is currently not
            supported in server mode
        """
        raise NotImplementedError<|MERGE_RESOLUTION|>--- conflicted
+++ resolved
@@ -51,7 +51,6 @@
 
 try:
     import gssapi
-<<<<<<< HEAD
     if hasattr(gssapi, '__title__') and gssapi.__title__ == 'python-gssapi':
         # old, unmaintained python-gssapi package
         _API = "MIT"  # keep this for compatibility
@@ -60,10 +59,6 @@
         _API = "PYTHON-GSSAPI-NEW"
         GSS_EXCEPTIONS = (gssapi.exceptions.GeneralError,
                           gssapi.raw.misc.GSSError,)
-=======
-
-    GSS_EXCEPTIONS = (gssapi.GSSException,)
->>>>>>> c2fe70eb
 except (ImportError, OSError):
     try:
         import pywintypes
