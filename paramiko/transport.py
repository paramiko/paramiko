--- conflicted
+++ resolved
@@ -80,132 +80,6 @@
 atexit.register(_join_lingering_threads)
 
 
-<<<<<<< HEAD
-class SecurityOptions (object):
-    """
-    Simple object containing the security preferences of an ssh transport.
-    These are tuples of acceptable ciphers, digests, key types, and key
-    exchange algorithms, listed in order of preference.
-
-    Changing the contents and/or order of these fields affects the underlying
-    L{Transport} (but only if you change them before starting the session).
-    If you try to add an algorithm that paramiko doesn't recognize,
-    C{ValueError} will be raised.  If you try to assign something besides a
-    tuple to one of the fields, C{TypeError} will be raised.
-    """
-    #__slots__ = [ 'ciphers', 'digests', 'key_types', 'kex', 'compression', '_transport' ]
-    __slots__ = '_transport'
-
-    def __init__(self, transport):
-        self._transport = transport
-
-    def __repr__(self):
-        """
-        Returns a string representation of this object, for debugging.
-
-        @rtype: str
-        """
-        return '<paramiko.SecurityOptions for %s>' % repr(self._transport)
-
-    def _get_ciphers(self):
-        return self._transport._preferred_ciphers
-
-    def _get_digests(self):
-        return self._transport._preferred_macs
-
-    def _get_key_types(self):
-        return self._transport._preferred_keys
-
-    def _get_kex(self):
-        return self._transport._preferred_kex
-
-    def _get_compression(self):
-        return self._transport._preferred_compression
-
-    def _set(self, name, orig, x):
-        if type(x) is list:
-            x = tuple(x)
-        if type(x) is not tuple:
-            raise TypeError('expected tuple or list')
-        possible = list(getattr(self._transport, orig).keys())
-        forbidden = [n for n in x if n not in possible]
-        if len(forbidden) > 0:
-            raise ValueError('unknown cipher')
-        setattr(self._transport, name, x)
-
-    def _set_ciphers(self, x):
-        self._set('_preferred_ciphers', '_cipher_info', x)
-
-    def _set_digests(self, x):
-        self._set('_preferred_macs', '_mac_info', x)
-
-    def _set_key_types(self, x):
-        self._set('_preferred_keys', '_key_info', x)
-
-    def _set_kex(self, x):
-        self._set('_preferred_kex', '_kex_info', x)
-
-    def _set_compression(self, x):
-        self._set('_preferred_compression', '_compression_info', x)
-
-    ciphers = property(_get_ciphers, _set_ciphers, None,
-                       "Symmetric encryption ciphers")
-    digests = property(_get_digests, _set_digests, None,
-                       "Digest (one-way hash) algorithms")
-    key_types = property(_get_key_types, _set_key_types, None,
-                         "Public-key algorithms")
-    kex = property(_get_kex, _set_kex, None, "Key exchange algorithms")
-    compression = property(_get_compression, _set_compression, None,
-                           "Compression algorithms")
-
-
-class ChannelMap (object):
-    def __init__(self):
-        # (id -> Channel)
-        self._map = weakref.WeakValueDictionary()
-        self._lock = threading.Lock()
-
-    def put(self, chanid, chan):
-        self._lock.acquire()
-        try:
-            self._map[chanid] = chan
-        finally:
-            self._lock.release()
-
-    def get(self, chanid):
-        self._lock.acquire()
-        try:
-            return self._map.get(chanid, None)
-        finally:
-            self._lock.release()
-
-    def delete(self, chanid):
-        self._lock.acquire()
-        try:
-            try:
-                del self._map[chanid]
-            except KeyError:
-                pass
-        finally:
-            self._lock.release()
-
-    def values(self):
-        self._lock.acquire()
-        try:
-            return list(self._map.values())
-        finally:
-            self._lock.release()
-
-    def __len__(self):
-        self._lock.acquire()
-        try:
-            return len(self._map)
-        finally:
-            self._lock.release()
-
-
-=======
->>>>>>> bd8f96d3
 class Transport (threading.Thread):
     """
     An SSH Transport attaches to a stream (usually a socket), negotiates an
@@ -217,21 +91,12 @@
     _PROTO_ID = '2.0'
     _CLIENT_ID = 'paramiko_%s' % paramiko.__version__
 
-<<<<<<< HEAD
-    _preferred_ciphers = ( 'aes128-ctr', 'aes256-ctr', 'aes128-cbc', 'blowfish-cbc', 'aes256-cbc', '3des-cbc',
-        'arcfour128', 'arcfour256' )
-    _preferred_macs = ( 'hmac-sha1', 'hmac-md5', 'hmac-sha1-96', 'hmac-md5-96' )
-    _preferred_keys = ( 'ssh-rsa', 'ssh-dss', 'ecdsa-sha2-nistp256' )
-    _preferred_kex = ( 'diffie-hellman-group1-sha1', 'diffie-hellman-group14-sha1', 'diffie-hellman-group-exchange-sha1' )
-    _preferred_compression = ( 'none', )
-=======
     _preferred_ciphers = ('aes128-ctr', 'aes256-ctr', 'aes128-cbc', 'blowfish-cbc',
                           'aes256-cbc', '3des-cbc', 'arcfour128', 'arcfour256')
     _preferred_macs = ('hmac-sha1', 'hmac-md5', 'hmac-sha1-96', 'hmac-md5-96')
     _preferred_keys = ('ssh-rsa', 'ssh-dss', 'ecdsa-sha2-nistp256')
-    _preferred_kex = ('diffie-hellman-group1-sha1', 'diffie-hellman-group-exchange-sha1')
+    _preferred_kex = ( 'diffie-hellman-group1-sha1', 'diffie-hellman-group14-sha1', 'diffie-hellman-group-exchange-sha1' )
     _preferred_compression = ('none',)
->>>>>>> bd8f96d3
 
     _cipher_info = {
         'aes128-ctr': {'class': AES, 'mode': AES.MODE_CTR, 'block-size': 16, 'key-size': 16},
@@ -261,14 +126,10 @@
         'diffie-hellman-group1-sha1': KexGroup1,
         'diffie-hellman-group14-sha1': KexGroup14,
         'diffie-hellman-group-exchange-sha1': KexGex,
-<<<<<<< HEAD
         'gss-group1-sha1-toWM5Slw5Ew8Mqkay+al2g==': KexGSSGroup1,
         'gss-group14-sha1-toWM5Slw5Ew8Mqkay+al2g==': KexGSSGroup14,
         'gss-gex-sha1-toWM5Slw5Ew8Mqkay+al2g==': KexGSSGex
-        }
-=======
     }
->>>>>>> bd8f96d3
 
     _compression_info = {
         # zlib@openssh.com is just zlib, but only turned on after a successful
@@ -858,11 +719,7 @@
         if port == 0:
             port = response.get_int()
         if handler is None:
-<<<<<<< HEAD
-            def default_handler(channel, src_addr_port, dest_addr_port):
-=======
             def default_handler(channel, src_addr, dest_addr_port):
->>>>>>> bd8f96d3
                 #src_addr, src_port = src_addr_port
                 #dest_addr, dest_port = dest_addr_port
                 self._queue_incoming_channel(channel)
@@ -903,15 +760,9 @@
         also be used as a keep-alive for long lived connections traversing
         firewalls.
 
-<<<<<<< HEAD
-        @param byte_count: the number of random bytes to send in the payload of the
-            ignored packet -- defaults to a random number from 10 to 41.
-        @type byte_count: int
-=======
         :param int byte_count:
             the number of random bytes to send in the payload of the ignored
             packet -- defaults to a random number from 10 to 41.
->>>>>>> bd8f96d3
         """
         m = Message()
         m.add_byte(cMSG_IGNORE)
@@ -1037,33 +888,6 @@
         `open_session` to get a `.Channel` object, which is used for data
         transfer.
 
-<<<<<<< HEAD
-        @note: If you fail to supply a password or private key, this method may
-        succeed, but a subsequent L{open_channel} or L{open_session} call may
-        fail because you haven't authenticated yet.
-
-        @param hostkey: the host key expected from the server, or C{None} if
-            you don't want to do host key verification.
-        @type hostkey: L{PKey<pkey.PKey>}
-        @param username: the username to authenticate as.
-        @type username: str
-        @param password: a password to use for authentication, if you want to
-            use password authentication; otherwise C{None}.
-        @type password: str
-        @param pkey: a private key to use for authentication, if you want to
-            use private key authentication; otherwise C{None}.
-        @type pkey: L{PKey<pkey.PKey>}
-        @param gss_host: The host to authenticate to
-        @type gss_host: str
-        @param gss_auth: Enable or Disable GSSAPI Authentication
-        @type gss_auth: Boolean
-        @param gss_kex: Perform GSS-API Key Exchange and user authentication
-        @type gss_kex: Boolean
-        @param gss_deleg_creds: Use delegated credentails with GSSAPI
-        @type gss_deleg_cred: Boolean
-
-        @raise SSHException: if the SSH2 negotiation fails, the host key
-=======
         .. note::
             If you fail to supply a password or private key, this method may
             succeed, but a subsequent `open_channel` or `open_session` call may
@@ -1079,9 +903,12 @@
         :param .PKey pkey:
             a private key to use for authentication, if you want to use private
             key authentication; otherwise ``None``.
+        :param str gss_host: The targets name in the kerberos database. default: hostname
+        :param bool gss_auth: ``True`` if you want to use GSS-API authentication
+        :param bool gss_kex: Perform GSS-API Key Exchange and user authentication
+        :param bool gss_deleg_creds: Delegate GSS-API client credentials or not
 
         :raises SSHException: if the SSH2 negotiation fails, the host key
->>>>>>> bd8f96d3
             supplied by the server is incorrect, or authentication fails.
         """
         if hostkey is not None:
@@ -1090,13 +917,9 @@
         self.start_client()
 
         # check host key if we were given one
-<<<<<<< HEAD
         # If GSS-API Key Exchange was performed, we are not required to check
         # the host key.
         if (hostkey is not None) and not gss_kex:
-=======
-        if hostkey is not None:
->>>>>>> bd8f96d3
             key = self.get_remote_server_key()
             if (key.get_name() != hostkey.get_name()) or (key.asbytes() != hostkey.asbytes()):
                 self._log(DEBUG, 'Bad host key from server')
@@ -1300,10 +1123,6 @@
             except SSHException:
                 # attempt failed; just raise the original exception
                 raise e
-<<<<<<< HEAD
-        return None
-=======
->>>>>>> bd8f96d3
 
     def auth_publickey(self, username, key, event=None):
         """
@@ -1864,11 +1683,7 @@
                 pkex.remove('diffie-hellman-group-exchange-sha1')
                 self.get_security_options().kex = pkex
             available_server_keys = list(filter(list(self.server_key_dict.keys()).__contains__,
-<<<<<<< HEAD
-                                           self._preferred_keys))
-=======
                                                 self._preferred_keys))
->>>>>>> bd8f96d3
         else:
             available_server_keys = self._preferred_keys
 
@@ -1941,16 +1756,6 @@
 
         if self.server_mode:
             agreed_local_ciphers = list(filter(self._preferred_ciphers.__contains__,
-<<<<<<< HEAD
-                                               server_encrypt_algo_list))
-            agreed_remote_ciphers = list(filter(self._preferred_ciphers.__contains__,
-                                                client_encrypt_algo_list))
-        else:
-            agreed_local_ciphers = list(filter(client_encrypt_algo_list.__contains__,
-                                               self._preferred_ciphers))
-            agreed_remote_ciphers = list(filter(server_encrypt_algo_list.__contains__,
-                                                self._preferred_ciphers))
-=======
                                            server_encrypt_algo_list))
             agreed_remote_ciphers = list(filter(self._preferred_ciphers.__contains__,
                                           client_encrypt_algo_list))
@@ -1959,7 +1764,6 @@
                                           self._preferred_ciphers))
             agreed_remote_ciphers = list(filter(server_encrypt_algo_list.__contains__,
                                            self._preferred_ciphers))
->>>>>>> bd8f96d3
         if (len(agreed_local_ciphers) == 0) or (len(agreed_remote_ciphers) == 0):
             raise SSHException('Incompatible ssh server (no acceptable ciphers)')
         self.local_cipher = agreed_local_ciphers[0]
