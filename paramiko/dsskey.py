--- conflicted
+++ resolved
@@ -111,15 +111,9 @@
         rstr = util.deflate_long(r, 0)
         sstr = util.deflate_long(s, 0)
         if len(rstr) < 20:
-<<<<<<< HEAD
-            rstr = zero_byte * (20 - len(rstr)) + rstr
-        if len(sstr) < 20:
-            sstr = zero_byte * (20 - len(sstr)) + sstr
-=======
             rstr += zero_byte * (20 - len(rstr))
         if len(sstr) < 20:
             sstr += zero_byte * (20 - len(sstr))
->>>>>>> bd8f96d3
         m.add_string(rstr + sstr)
         return m
 
