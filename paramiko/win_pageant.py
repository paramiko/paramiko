--- conflicted
+++ resolved
@@ -21,26 +21,18 @@
 Functions for communicating with Pageant, the basic windows ssh agent program.
 """
 
-<<<<<<< HEAD
 from __future__ import with_statement
 
-=======
-import struct
-import threading
->>>>>>> ae078f51
 import array
 import ctypes.wintypes
-<<<<<<< HEAD
 import platform
 import struct
+from paramiko.util import *
 
 try:
     import _thread as thread # Python 3.x
 except ImportError:
     import thread # Python 2.5-2.7
-=======
-from paramiko.util import *
->>>>>>> ae078f51
 
 from . import _winapi
 
